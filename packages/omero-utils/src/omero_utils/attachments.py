--- conflicted
+++ resolved
@@ -75,9 +75,6 @@
             os.unlink(tmp_path)  # Delete the temporary file
 
 
-<<<<<<< HEAD
-def attach_excel(
-=======
 def parse_csv_data(
     file_ann: FileAnnotationWrapper,
 ) -> pd.DataFrame | None:
@@ -91,7 +88,7 @@
         pd.DataFrame: DataFrame containing the CSV data
         or None if no CSV file is found
     """
-    original_file: OriginalFileI = file_ann.getFile()
+    original_file: OriginalFileWrapper = file_ann.getFile()
     tmp_path = None
     try:
         tmp_path = tempfile.mktemp(suffix=".csv")
@@ -106,8 +103,7 @@
             os.unlink(tmp_path)  # Delete the temporary file
 
 
-def attach_excel_to_plate(
->>>>>>> c161e9b2
+def attach_excel(
     conn: BlitzGateway,
     obj: BlitzObjectWrapper,
     dataframes: dict[str, pd.DataFrame],
