--- conflicted
+++ resolved
@@ -68,7 +68,6 @@
 ]
 
 [[package]]
-<<<<<<< HEAD
 name = "cellpose"
 version = "3.1.1.1"
 source = { registry = "https://pypi.org/simple" }
@@ -90,7 +89,8 @@
 wheels = [
     { url = "https://files.pythonhosted.org/packages/08/87/6852c1de3390d88512fc1f399b1c18c27ddabc1bc602fc78a62ff3d3e07a/cellpose-3.1.1.1-py3-none-any.whl", hash = "sha256:737d23284b11b9c4a491b246adb88c7b49e1fe7f000ccb0ce9ee7bf32a8d8ebc", size = 225941 },
 ]
-=======
+
+[[package]]
 name = "argon2-cffi"
 version = "23.1.0"
 source = { registry = "https://pypi.org/simple" }
@@ -206,7 +206,6 @@
 name = "cellview"
 version = "0.1.0"
 source = { editable = "packages/cellview" }
->>>>>>> c161e9b2
 
 [[package]]
 name = "certifi"
@@ -341,7 +340,6 @@
 ]
 
 [[package]]
-<<<<<<< HEAD
 name = "contourpy"
 version = "1.3.2"
 source = { registry = "https://pypi.org/simple" }
@@ -389,7 +387,9 @@
 sdist = { url = "https://files.pythonhosted.org/packages/a9/95/a3dbbb5028f35eafb79008e7522a75244477d2838f38cbb722248dabc2a8/cycler-0.12.1.tar.gz", hash = "sha256:88bb128f02ba341da8ef447245a9e138fae777f6a23943da4540077d3601eb1c", size = 7615 }
 wheels = [
     { url = "https://files.pythonhosted.org/packages/e7/05/c19819d5e3d95294a6f5947fb9b9629efb316b96de511b418c53d245aae6/cycler-0.12.1-py3-none-any.whl", hash = "sha256:85cef7cff222d8644161529808465972e51340599459b8ac3ccbac5a854e0d30", size = 8321 },
-=======
+]
+
+[[package]]
 name = "debugpy"
 version = "1.8.14"
 source = { registry = "https://pypi.org/simple" }
@@ -404,7 +404,6 @@
     { url = "https://files.pythonhosted.org/packages/79/28/b9d146f8f2dc535c236ee09ad3e5ac899adb39d7a19b49f03ac95d216beb/debugpy-1.8.14-cp313-cp313-win32.whl", hash = "sha256:3784ec6e8600c66cbdd4ca2726c72d8ca781e94bce2f396cc606d458146f8f4e", size = 5254756 },
     { url = "https://files.pythonhosted.org/packages/e0/62/a7b4a57013eac4ccaef6977966e6bec5c63906dd25a86e35f155952e29a1/debugpy-1.8.14-cp313-cp313-win_amd64.whl", hash = "sha256:684eaf43c95a3ec39a96f1f5195a7ff3d4144e4a18d69bb66beeb1a6de605d6e", size = 5297119 },
     { url = "https://files.pythonhosted.org/packages/97/1a/481f33c37ee3ac8040d3d51fc4c4e4e7e61cb08b8bc8971d6032acc2279f/debugpy-1.8.14-py2.py3-none-any.whl", hash = "sha256:5cd9a579d553b6cb9759a7908a41988ee6280b961f24f63336835d9418216a20", size = 5256230 },
->>>>>>> c161e9b2
 ]
 
 [[package]]
@@ -477,7 +476,6 @@
 ]
 
 [[package]]
-<<<<<<< HEAD
 name = "ezomero"
 version = "3.1.1"
 source = { registry = "https://pypi.org/simple" }
@@ -512,7 +510,9 @@
     { url = "https://files.pythonhosted.org/packages/1f/f1/aa20e06a3772af40c322e2d86ccf8502419a3485298f815961f999fdad44/fastremap-1.16.0-cp313-cp313-manylinux_2_17_x86_64.manylinux2014_x86_64.whl", hash = "sha256:76232d2546e6b87d374360ce9eebbdbd654c550e6728f58d7a835b6e9202be1c", size = 6732257 },
     { url = "https://files.pythonhosted.org/packages/7b/bf/85b03e2f34483d3d1cd5ba09dcdddcd57f2b0af8a37511b0be7f3389f0ec/fastremap-1.16.0-cp313-cp313-win32.whl", hash = "sha256:c1cfbc722c2c1acf6ad01c7b823d21d23b7611882b75a94f2330582439dc3201", size = 497304 },
     { url = "https://files.pythonhosted.org/packages/f4/ff/a4e8b64731a1d78b0955922bb26b6d16fb1fb140bcdf5eaa9f960541fe2e/fastremap-1.16.0-cp313-cp313-win_amd64.whl", hash = "sha256:13cfe3a804d6d208cc9e47866d9e67dcf69da15bdd4e505db3a50632deaffe78", size = 650076 },
-=======
+]
+
+[[package]]
 name = "executing"
 version = "2.2.0"
 source = { registry = "https://pypi.org/simple" }
@@ -528,7 +528,6 @@
 sdist = { url = "https://files.pythonhosted.org/packages/8b/50/4b769ce1ac4071a1ef6d86b1a3fb56cdc3a37615e8c5519e1af96cdac366/fastjsonschema-2.21.1.tar.gz", hash = "sha256:794d4f0a58f848961ba16af7b9c85a3e88cd360df008c59aac6fc5ae9323b5d4", size = 373939 }
 wheels = [
     { url = "https://files.pythonhosted.org/packages/90/2b/0817a2b257fe88725c25589d89aec060581aabf668707a8d03b2e9e0cb2a/fastjsonschema-2.21.1-py3-none-any.whl", hash = "sha256:c9e5b7e908310918cf494a434eeb31384dd84a98b57a30bcb1f535015b554667", size = 23924 },
->>>>>>> c161e9b2
 ]
 
 [[package]]
@@ -541,7 +540,6 @@
 ]
 
 [[package]]
-<<<<<<< HEAD
 name = "fonttools"
 version = "4.57.0"
 source = { registry = "https://pypi.org/simple" }
@@ -573,14 +571,15 @@
 sdist = { url = "https://files.pythonhosted.org/packages/45/d8/8425e6ba5fcec61a1d16e41b1b71d2bf9344f1fe48012c2b48b9620feae5/fsspec-2025.3.2.tar.gz", hash = "sha256:e52c77ef398680bbd6a98c0e628fbc469491282981209907bbc8aea76a04fdc6", size = 299281 }
 wheels = [
     { url = "https://files.pythonhosted.org/packages/44/4b/e0cfc1a6f17e990f3e64b7d941ddc4acdc7b19d6edd51abf495f32b1a9e4/fsspec-2025.3.2-py3-none-any.whl", hash = "sha256:2daf8dc3d1dfa65b6aa37748d112773a7a08416f6c70d96b264c96476ecaf711", size = 194435 },
-=======
+]
+
+[[package]]
 name = "fqdn"
 version = "1.5.1"
 source = { registry = "https://pypi.org/simple" }
 sdist = { url = "https://files.pythonhosted.org/packages/30/3e/a80a8c077fd798951169626cde3e239adeba7dab75deb3555716415bd9b0/fqdn-1.5.1.tar.gz", hash = "sha256:105ed3677e767fb5ca086a0c1f4bb66ebc3c100be518f0e0d755d9eae164d89f", size = 6015 }
 wheels = [
     { url = "https://files.pythonhosted.org/packages/cf/58/8acf1b3e91c58313ce5cb67df61001fc9dcd21be4fadb76c1a2d540e09ed/fqdn-1.5.1-py3-none-any.whl", hash = "sha256:3a179af3761e4df6eb2e026ff9e1a3033d3587bf980a0b1b2e1e5d08d7358014", size = 9121 },
->>>>>>> c161e9b2
 ]
 
 [[package]]
@@ -648,342 +647,6 @@
 ]
 
 [[package]]
-name = "iniconfig"
-version = "2.0.0"
-source = { registry = "https://pypi.org/simple" }
-sdist = { url = "https://files.pythonhosted.org/packages/d7/4b/cbd8e699e64a6f16ca3a8220661b5f83792b3017d0f79807cb8708d33913/iniconfig-2.0.0.tar.gz", hash = "sha256:2d91e135bf72d31a410b17c16da610a82cb55f6b0477d1a902134b24a455b8b3", size = 4646 }
-wheels = [
-    { url = "https://files.pythonhosted.org/packages/ef/a6/62565a6e1cf69e10f5727360368e451d4b7f58beeac6173dc9db836a5b46/iniconfig-2.0.0-py3-none-any.whl", hash = "sha256:b6a85871a79d2e3b22d2d1b94ac2824226a63c6b741c88f7ae975f18b6778374", size = 5892 },
-]
-
-[[package]]
-name = "ipykernel"
-version = "6.29.5"
-source = { registry = "https://pypi.org/simple" }
-dependencies = [
-    { name = "appnope", marker = "sys_platform == 'darwin'" },
-    { name = "comm" },
-    { name = "debugpy" },
-    { name = "ipython" },
-    { name = "jupyter-client" },
-    { name = "jupyter-core" },
-    { name = "matplotlib-inline" },
-    { name = "nest-asyncio" },
-    { name = "packaging" },
-    { name = "psutil" },
-    { name = "pyzmq" },
-    { name = "tornado" },
-    { name = "traitlets" },
-]
-sdist = { url = "https://files.pythonhosted.org/packages/e9/5c/67594cb0c7055dc50814b21731c22a601101ea3b1b50a9a1b090e11f5d0f/ipykernel-6.29.5.tar.gz", hash = "sha256:f093a22c4a40f8828f8e330a9c297cb93dcab13bd9678ded6de8e5cf81c56215", size = 163367 }
-wheels = [
-    { url = "https://files.pythonhosted.org/packages/94/5c/368ae6c01c7628438358e6d337c19b05425727fbb221d2a3c4303c372f42/ipykernel-6.29.5-py3-none-any.whl", hash = "sha256:afdb66ba5aa354b09b91379bac28ae4afebbb30e8b39510c9690afb7a10421b5", size = 117173 },
-]
-
-[[package]]
-name = "ipython"
-version = "8.18.0"
-source = { registry = "https://pypi.org/simple" }
-dependencies = [
-    { name = "colorama", marker = "sys_platform == 'win32'" },
-    { name = "decorator" },
-    { name = "jedi" },
-    { name = "matplotlib-inline" },
-    { name = "pexpect", marker = "sys_platform != 'win32'" },
-    { name = "prompt-toolkit" },
-    { name = "pygments" },
-    { name = "stack-data" },
-    { name = "traitlets" },
-]
-sdist = { url = "https://files.pythonhosted.org/packages/9b/af/e1ff4d5499165e330413e0fb9811ca937c332d20900eae641cd590c0ab71/ipython-8.18.0.tar.gz", hash = "sha256:4feb61210160f75e229ce932dbf8b719bff37af123c0b985fd038b14233daa16", size = 5486388 }
-wheels = [
-    { url = "https://files.pythonhosted.org/packages/7a/57/ef12725f8af19920db1d8f2eaee44ebbaee6d9fdcf853be5db76bfdb9ce6/ipython-8.18.0-py3-none-any.whl", hash = "sha256:d538a7a98ad9b7e018926447a5f35856113a85d08fd68a165d7871ab5175f6e0", size = 808166 },
-]
-
-[[package]]
-name = "ipywidgets"
-version = "8.1.7"
-source = { registry = "https://pypi.org/simple" }
-dependencies = [
-    { name = "comm" },
-    { name = "ipython" },
-    { name = "jupyterlab-widgets" },
-    { name = "traitlets" },
-    { name = "widgetsnbextension" },
-]
-sdist = { url = "https://files.pythonhosted.org/packages/3e/48/d3dbac45c2814cb73812f98dd6b38bbcc957a4e7bb31d6ea9c03bf94ed87/ipywidgets-8.1.7.tar.gz", hash = "sha256:15f1ac050b9ccbefd45dccfbb2ef6bed0029d8278682d569d71b8dd96bee0376", size = 116721 }
-wheels = [
-    { url = "https://files.pythonhosted.org/packages/58/6a/9166369a2f092bd286d24e6307de555d63616e8ddb373ebad2b5635ca4cd/ipywidgets-8.1.7-py3-none-any.whl", hash = "sha256:764f2602d25471c213919b8a1997df04bef869251db4ca8efba1b76b1bd9f7bb", size = 139806 },
-]
-
-[[package]]
-name = "isoduration"
-version = "20.11.0"
-source = { registry = "https://pypi.org/simple" }
-dependencies = [
-    { name = "arrow" },
-]
-sdist = { url = "https://files.pythonhosted.org/packages/7c/1a/3c8edc664e06e6bd06cce40c6b22da5f1429aa4224d0c590f3be21c91ead/isoduration-20.11.0.tar.gz", hash = "sha256:ac2f9015137935279eac671f94f89eb00584f940f5dc49462a0c4ee692ba1bd9", size = 11649 }
-wheels = [
-    { url = "https://files.pythonhosted.org/packages/7b/55/e5326141505c5d5e34c5e0935d2908a74e4561eca44108fbfb9c13d2911a/isoduration-20.11.0-py3-none-any.whl", hash = "sha256:b2904c2a4228c3d44f409c8ae8e2370eb21a26f7ac2ec5446df141dde3452042", size = 11321 },
-]
-
-[[package]]
-name = "jedi"
-version = "0.19.2"
-source = { registry = "https://pypi.org/simple" }
-dependencies = [
-    { name = "parso" },
-]
-sdist = { url = "https://files.pythonhosted.org/packages/72/3a/79a912fbd4d8dd6fbb02bf69afd3bb72cf0c729bb3063c6f4498603db17a/jedi-0.19.2.tar.gz", hash = "sha256:4770dc3de41bde3966b02eb84fbcf557fb33cce26ad23da12c742fb50ecb11f0", size = 1231287 }
-wheels = [
-    { url = "https://files.pythonhosted.org/packages/c0/5a/9cac0c82afec3d09ccd97c8b6502d48f165f9124db81b4bcb90b4af974ee/jedi-0.19.2-py2.py3-none-any.whl", hash = "sha256:a8ef22bde8490f57fe5c7681a3c83cb58874daf72b4784de3cce5b6ef6edb5b9", size = 1572278 },
-]
-
-[[package]]
-name = "jinja2"
-version = "3.1.4"
-source = { registry = "https://pypi.org/simple" }
-dependencies = [
-    { name = "markupsafe" },
-]
-sdist = { url = "https://files.pythonhosted.org/packages/ed/55/39036716d19cab0747a5020fc7e907f362fbf48c984b14e62127f7e68e5d/jinja2-3.1.4.tar.gz", hash = "sha256:4a3aee7acbbe7303aede8e9648d13b8bf88a429282aa6122a993f0ac800cb369", size = 240245 }
-wheels = [
-    { url = "https://files.pythonhosted.org/packages/31/80/3a54838c3fb461f6fec263ebf3a3a41771bd05190238de3486aae8540c36/jinja2-3.1.4-py3-none-any.whl", hash = "sha256:bc5dd2abb727a5319567b7a813e6a2e7318c39f4f487cfe6c89c6f9c7d25197d", size = 133271 },
-]
-
-[[package]]
-name = "json5"
-version = "0.12.0"
-source = { registry = "https://pypi.org/simple" }
-sdist = { url = "https://files.pythonhosted.org/packages/12/be/c6c745ec4c4539b25a278b70e29793f10382947df0d9efba2fa09120895d/json5-0.12.0.tar.gz", hash = "sha256:0b4b6ff56801a1c7dc817b0241bca4ce474a0e6a163bfef3fc594d3fd263ff3a", size = 51907 }
-wheels = [
-    { url = "https://files.pythonhosted.org/packages/41/9f/3500910d5a98549e3098807493851eeef2b89cdd3032227558a104dfe926/json5-0.12.0-py3-none-any.whl", hash = "sha256:6d37aa6c08b0609f16e1ec5ff94697e2cbbfbad5ac112afa05794da9ab7810db", size = 36079 },
-]
-
-[[package]]
-name = "jsonpointer"
-version = "3.0.0"
-source = { registry = "https://pypi.org/simple" }
-sdist = { url = "https://files.pythonhosted.org/packages/6a/0a/eebeb1fa92507ea94016a2a790b93c2ae41a7e18778f85471dc54475ed25/jsonpointer-3.0.0.tar.gz", hash = "sha256:2b2d729f2091522d61c3b31f82e11870f60b68f43fbc705cb76bf4b832af59ef", size = 9114 }
-wheels = [
-    { url = "https://files.pythonhosted.org/packages/71/92/5e77f98553e9e75130c78900d000368476aed74276eb8ae8796f65f00918/jsonpointer-3.0.0-py2.py3-none-any.whl", hash = "sha256:13e088adc14fca8b6aa8177c044e12701e6ad4b28ff10e65f2267a90109c9942", size = 7595 },
-]
-
-[[package]]
-name = "jsonschema"
-version = "4.23.0"
-source = { registry = "https://pypi.org/simple" }
-dependencies = [
-    { name = "attrs" },
-    { name = "jsonschema-specifications" },
-    { name = "referencing" },
-    { name = "rpds-py" },
-]
-sdist = { url = "https://files.pythonhosted.org/packages/38/2e/03362ee4034a4c917f697890ccd4aec0800ccf9ded7f511971c75451deec/jsonschema-4.23.0.tar.gz", hash = "sha256:d71497fef26351a33265337fa77ffeb82423f3ea21283cd9467bb03999266bc4", size = 325778 }
-wheels = [
-    { url = "https://files.pythonhosted.org/packages/69/4a/4f9dbeb84e8850557c02365a0eee0649abe5eb1d84af92a25731c6c0f922/jsonschema-4.23.0-py3-none-any.whl", hash = "sha256:fbadb6f8b144a8f8cf9f0b89ba94501d143e50411a1278633f56a7acf7fd5566", size = 88462 },
-]
-
-[package.optional-dependencies]
-format-nongpl = [
-    { name = "fqdn" },
-    { name = "idna" },
-    { name = "isoduration" },
-    { name = "jsonpointer" },
-    { name = "rfc3339-validator" },
-    { name = "rfc3986-validator" },
-    { name = "uri-template" },
-    { name = "webcolors" },
-]
-
-[[package]]
-name = "jsonschema-specifications"
-version = "2025.4.1"
-source = { registry = "https://pypi.org/simple" }
-dependencies = [
-    { name = "referencing" },
-]
-sdist = { url = "https://files.pythonhosted.org/packages/bf/ce/46fbd9c8119cfc3581ee5643ea49464d168028cfb5caff5fc0596d0cf914/jsonschema_specifications-2025.4.1.tar.gz", hash = "sha256:630159c9f4dbea161a6a2205c3011cc4f18ff381b189fff48bb39b9bf26ae608", size = 15513 }
-wheels = [
-    { url = "https://files.pythonhosted.org/packages/01/0e/b27cdbaccf30b890c40ed1da9fd4a3593a5cf94dae54fb34f8a4b74fcd3f/jsonschema_specifications-2025.4.1-py3-none-any.whl", hash = "sha256:4653bffbd6584f7de83a67e0d620ef16900b390ddc7939d56684d6c81e33f1af", size = 18437 },
-]
-
-[[package]]
-name = "jupyter"
-version = "1.1.1"
-source = { registry = "https://pypi.org/simple" }
-dependencies = [
-    { name = "ipykernel" },
-    { name = "ipywidgets" },
-    { name = "jupyter-console" },
-    { name = "jupyterlab" },
-    { name = "nbconvert" },
-    { name = "notebook" },
-]
-sdist = { url = "https://files.pythonhosted.org/packages/58/f3/af28ea964ab8bc1e472dba2e82627d36d470c51f5cd38c37502eeffaa25e/jupyter-1.1.1.tar.gz", hash = "sha256:d55467bceabdea49d7e3624af7e33d59c37fff53ed3a350e1ac957bed731de7a", size = 5714959 }
-wheels = [
-    { url = "https://files.pythonhosted.org/packages/38/64/285f20a31679bf547b75602702f7800e74dbabae36ef324f716c02804753/jupyter-1.1.1-py2.py3-none-any.whl", hash = "sha256:7a59533c22af65439b24bbe60373a4e95af8f16ac65a6c00820ad378e3f7cc83", size = 2657 },
-]
-
-[[package]]
-name = "jupyter-client"
-version = "8.6.3"
-source = { registry = "https://pypi.org/simple" }
-dependencies = [
-    { name = "jupyter-core" },
-    { name = "python-dateutil" },
-    { name = "pyzmq" },
-    { name = "tornado" },
-    { name = "traitlets" },
-]
-sdist = { url = "https://files.pythonhosted.org/packages/71/22/bf9f12fdaeae18019a468b68952a60fe6dbab5d67cd2a103cac7659b41ca/jupyter_client-8.6.3.tar.gz", hash = "sha256:35b3a0947c4a6e9d589eb97d7d4cd5e90f910ee73101611f01283732bd6d9419", size = 342019 }
-wheels = [
-    { url = "https://files.pythonhosted.org/packages/11/85/b0394e0b6fcccd2c1eeefc230978a6f8cb0c5df1e4cd3e7625735a0d7d1e/jupyter_client-8.6.3-py3-none-any.whl", hash = "sha256:e8a19cc986cc45905ac3362915f410f3af85424b4c0905e94fa5f2cb08e8f23f", size = 106105 },
-]
-
-[[package]]
-name = "jupyter-console"
-version = "6.6.3"
-source = { registry = "https://pypi.org/simple" }
-dependencies = [
-    { name = "ipykernel" },
-    { name = "ipython" },
-    { name = "jupyter-client" },
-    { name = "jupyter-core" },
-    { name = "prompt-toolkit" },
-    { name = "pygments" },
-    { name = "pyzmq" },
-    { name = "traitlets" },
-]
-sdist = { url = "https://files.pythonhosted.org/packages/bd/2d/e2fd31e2fc41c14e2bcb6c976ab732597e907523f6b2420305f9fc7fdbdb/jupyter_console-6.6.3.tar.gz", hash = "sha256:566a4bf31c87adbfadf22cdf846e3069b59a71ed5da71d6ba4d8aaad14a53539", size = 34363 }
-wheels = [
-    { url = "https://files.pythonhosted.org/packages/ca/77/71d78d58f15c22db16328a476426f7ac4a60d3a5a7ba3b9627ee2f7903d4/jupyter_console-6.6.3-py3-none-any.whl", hash = "sha256:309d33409fcc92ffdad25f0bcdf9a4a9daa61b6f341177570fdac03de5352485", size = 24510 },
-]
-
-[[package]]
-name = "jupyter-core"
-version = "5.7.2"
-source = { registry = "https://pypi.org/simple" }
-dependencies = [
-    { name = "platformdirs" },
-    { name = "pywin32", marker = "platform_python_implementation != 'PyPy' and sys_platform == 'win32'" },
-    { name = "traitlets" },
-]
-sdist = { url = "https://files.pythonhosted.org/packages/00/11/b56381fa6c3f4cc5d2cf54a7dbf98ad9aa0b339ef7a601d6053538b079a7/jupyter_core-5.7.2.tar.gz", hash = "sha256:aa5f8d32bbf6b431ac830496da7392035d6f61b4f54872f15c4bd2a9c3f536d9", size = 87629 }
-wheels = [
-    { url = "https://files.pythonhosted.org/packages/c9/fb/108ecd1fe961941959ad0ee4e12ee7b8b1477247f30b1fdfd83ceaf017f0/jupyter_core-5.7.2-py3-none-any.whl", hash = "sha256:4f7315d2f6b4bcf2e3e7cb6e46772eba760ae459cd1f59d29eb57b0a01bd7409", size = 28965 },
-]
-
-[[package]]
-name = "jupyter-events"
-version = "0.12.0"
-source = { registry = "https://pypi.org/simple" }
-dependencies = [
-    { name = "jsonschema", extra = ["format-nongpl"] },
-    { name = "packaging" },
-    { name = "python-json-logger" },
-    { name = "pyyaml" },
-    { name = "referencing" },
-    { name = "rfc3339-validator" },
-    { name = "rfc3986-validator" },
-    { name = "traitlets" },
-]
-sdist = { url = "https://files.pythonhosted.org/packages/9d/c3/306d090461e4cf3cd91eceaff84bede12a8e52cd821c2d20c9a4fd728385/jupyter_events-0.12.0.tar.gz", hash = "sha256:fc3fce98865f6784c9cd0a56a20644fc6098f21c8c33834a8d9fe383c17e554b", size = 62196 }
-wheels = [
-    { url = "https://files.pythonhosted.org/packages/e2/48/577993f1f99c552f18a0428731a755e06171f9902fa118c379eb7c04ea22/jupyter_events-0.12.0-py3-none-any.whl", hash = "sha256:6464b2fa5ad10451c3d35fabc75eab39556ae1e2853ad0c0cc31b656731a97fb", size = 19430 },
-]
-
-[[package]]
-name = "jupyter-lsp"
-version = "2.2.5"
-source = { registry = "https://pypi.org/simple" }
-dependencies = [
-    { name = "jupyter-server" },
-]
-sdist = { url = "https://files.pythonhosted.org/packages/85/b4/3200b0b09c12bc3b72d943d923323c398eff382d1dcc7c0dbc8b74630e40/jupyter-lsp-2.2.5.tar.gz", hash = "sha256:793147a05ad446f809fd53ef1cd19a9f5256fd0a2d6b7ce943a982cb4f545001", size = 48741 }
-wheels = [
-    { url = "https://files.pythonhosted.org/packages/07/e0/7bd7cff65594fd9936e2f9385701e44574fc7d721331ff676ce440b14100/jupyter_lsp-2.2.5-py3-none-any.whl", hash = "sha256:45fbddbd505f3fbfb0b6cb2f1bc5e15e83ab7c79cd6e89416b248cb3c00c11da", size = 69146 },
-]
-
-[[package]]
-name = "jupyter-server"
-version = "2.15.0"
-source = { registry = "https://pypi.org/simple" }
-dependencies = [
-    { name = "anyio" },
-    { name = "argon2-cffi" },
-    { name = "jinja2" },
-    { name = "jupyter-client" },
-    { name = "jupyter-core" },
-    { name = "jupyter-events" },
-    { name = "jupyter-server-terminals" },
-    { name = "nbconvert" },
-    { name = "nbformat" },
-    { name = "overrides" },
-    { name = "packaging" },
-    { name = "prometheus-client" },
-    { name = "pywinpty", marker = "(os_name == 'nt' and platform_machine != 'aarch64' and platform_machine != 'x86_64' and sys_platform == 'linux') or (os_name == 'nt' and sys_platform != 'darwin' and sys_platform != 'linux')" },
-    { name = "pyzmq" },
-    { name = "send2trash" },
-    { name = "terminado" },
-    { name = "tornado" },
-    { name = "traitlets" },
-    { name = "websocket-client" },
-]
-sdist = { url = "https://files.pythonhosted.org/packages/61/8c/df09d4ab646141f130f9977b32b206ba8615d1969b2eba6a2e84b7f89137/jupyter_server-2.15.0.tar.gz", hash = "sha256:9d446b8697b4f7337a1b7cdcac40778babdd93ba614b6d68ab1c0c918f1c4084", size = 725227 }
-wheels = [
-    { url = "https://files.pythonhosted.org/packages/e2/a2/89eeaf0bb954a123a909859fa507fa86f96eb61b62dc30667b60dbd5fdaf/jupyter_server-2.15.0-py3-none-any.whl", hash = "sha256:872d989becf83517012ee669f09604aa4a28097c0bd90b2f424310156c2cdae3", size = 385826 },
-]
-
-[[package]]
-name = "jupyter-server-terminals"
-version = "0.5.3"
-source = { registry = "https://pypi.org/simple" }
-dependencies = [
-    { name = "pywinpty", marker = "(os_name == 'nt' and platform_machine != 'aarch64' and platform_machine != 'x86_64' and sys_platform == 'linux') or (os_name == 'nt' and sys_platform != 'darwin' and sys_platform != 'linux')" },
-    { name = "terminado" },
-]
-sdist = { url = "https://files.pythonhosted.org/packages/fc/d5/562469734f476159e99a55426d697cbf8e7eb5efe89fb0e0b4f83a3d3459/jupyter_server_terminals-0.5.3.tar.gz", hash = "sha256:5ae0295167220e9ace0edcfdb212afd2b01ee8d179fe6f23c899590e9b8a5269", size = 31430 }
-wheels = [
-    { url = "https://files.pythonhosted.org/packages/07/2d/2b32cdbe8d2a602f697a649798554e4f072115438e92249624e532e8aca6/jupyter_server_terminals-0.5.3-py3-none-any.whl", hash = "sha256:41ee0d7dc0ebf2809c668e0fc726dfaf258fcd3e769568996ca731b6194ae9aa", size = 13656 },
-]
-
-[[package]]
-name = "jupyterlab"
-version = "4.4.2"
-source = { registry = "https://pypi.org/simple" }
-dependencies = [
-    { name = "async-lru" },
-    { name = "httpx" },
-    { name = "ipykernel" },
-    { name = "jinja2" },
-    { name = "jupyter-core" },
-    { name = "jupyter-lsp" },
-    { name = "jupyter-server" },
-    { name = "jupyterlab-server" },
-    { name = "notebook-shim" },
-    { name = "packaging" },
-    { name = "setuptools" },
-    { name = "tornado" },
-    { name = "traitlets" },
-]
-sdist = { url = "https://files.pythonhosted.org/packages/f4/3c/12a8b27ff2c3b4005bbb5e11c7747246965776d2b821193e53ffd61f1332/jupyterlab-4.4.2.tar.gz", hash = "sha256:afa9caf28c0cb966488be18e5e8daba9f018a1c4273a406b7d5006344cbc6d16", size = 23030818 }
-wheels = [
-    { url = "https://files.pythonhosted.org/packages/f6/ae/fbb93f4990b7648849b19112d8b3e7427bbfc9c5cc8fdc6bf14c0e86d104/jupyterlab-4.4.2-py3-none-any.whl", hash = "sha256:857111a50bed68542bf55dca784522fe728f9f88b4fe69e8c585db5c50900419", size = 12294799 },
-]
-
-[[package]]
-name = "jupyterlab-pygments"
-version = "0.3.0"
-source = { registry = "https://pypi.org/simple" }
-sdist = { url = "https://files.pythonhosted.org/packages/90/51/9187be60d989df97f5f0aba133fa54e7300f17616e065d1ada7d7646b6d6/jupyterlab_pygments-0.3.0.tar.gz", hash = "sha256:721aca4d9029252b11cfa9d185e5b5af4d54772bb8072f9b7036f4170054d35d", size = 512900 }
-wheels = [
-    { url = "https://files.pythonhosted.org/packages/b1/dd/ead9d8ea85bf202d90cc513b533f9c363121c7792674f78e0d8a854b63b4/jupyterlab_pygments-0.3.0-py3-none-any.whl", hash = "sha256:841a89020971da1d8693f1a99997aefc5dc424bb1b251fd6322462a1b8842780", size = 15884 },
-]
-
-[[package]]
-<<<<<<< HEAD
 name = "imagecodecs"
 version = "2025.3.30"
 source = { registry = "https://pypi.org/simple" }
@@ -1025,32 +688,106 @@
 [[package]]
 name = "iniconfig"
 version = "2.0.0"
-=======
-name = "jupyterlab-server"
-version = "2.27.3"
->>>>>>> c161e9b2
-source = { registry = "https://pypi.org/simple" }
-dependencies = [
-    { name = "babel" },
-    { name = "jinja2" },
-    { name = "json5" },
-    { name = "jsonschema" },
-    { name = "jupyter-server" },
+source = { registry = "https://pypi.org/simple" }
+sdist = { url = "https://files.pythonhosted.org/packages/d7/4b/cbd8e699e64a6f16ca3a8220661b5f83792b3017d0f79807cb8708d33913/iniconfig-2.0.0.tar.gz", hash = "sha256:2d91e135bf72d31a410b17c16da610a82cb55f6b0477d1a902134b24a455b8b3", size = 4646 }
+wheels = [
+    { url = "https://files.pythonhosted.org/packages/ef/a6/62565a6e1cf69e10f5727360368e451d4b7f58beeac6173dc9db836a5b46/iniconfig-2.0.0-py3-none-any.whl", hash = "sha256:b6a85871a79d2e3b22d2d1b94ac2824226a63c6b741c88f7ae975f18b6778374", size = 5892 },
+]
+
+[[package]]
+name = "ipykernel"
+version = "6.29.5"
+source = { registry = "https://pypi.org/simple" }
+dependencies = [
+    { name = "appnope", marker = "sys_platform == 'darwin'" },
+    { name = "comm" },
+    { name = "debugpy" },
+    { name = "ipython" },
+    { name = "jupyter-client" },
+    { name = "jupyter-core" },
+    { name = "matplotlib-inline" },
+    { name = "nest-asyncio" },
     { name = "packaging" },
-    { name = "requests" },
-]
-sdist = { url = "https://files.pythonhosted.org/packages/0a/c9/a883ce65eb27905ce77ace410d83587c82ea64dc85a48d1f7ed52bcfa68d/jupyterlab_server-2.27.3.tar.gz", hash = "sha256:eb36caca59e74471988f0ae25c77945610b887f777255aa21f8065def9e51ed4", size = 76173 }
-wheels = [
-    { url = "https://files.pythonhosted.org/packages/54/09/2032e7d15c544a0e3cd831c51d77a8ca57f7555b2e1b2922142eddb02a84/jupyterlab_server-2.27.3-py3-none-any.whl", hash = "sha256:e697488f66c3db49df675158a77b3b017520d772c6e1548c7d9bcc5df7944ee4", size = 59700 },
-]
-
-[[package]]
-name = "jupyterlab-widgets"
-version = "3.0.15"
-source = { registry = "https://pypi.org/simple" }
-sdist = { url = "https://files.pythonhosted.org/packages/b9/7d/160595ca88ee87ac6ba95d82177d29ec60aaa63821d3077babb22ce031a5/jupyterlab_widgets-3.0.15.tar.gz", hash = "sha256:2920888a0c2922351a9202817957a68c07d99673504d6cd37345299e971bb08b", size = 213149 }
-wheels = [
-    { url = "https://files.pythonhosted.org/packages/43/6a/ca128561b22b60bd5a0c4ea26649e68c8556b82bc70a0c396eebc977fe86/jupyterlab_widgets-3.0.15-py3-none-any.whl", hash = "sha256:d59023d7d7ef71400d51e6fee9a88867f6e65e10a4201605d2d7f3e8f012a31c", size = 216571 },
+    { name = "psutil" },
+    { name = "pyzmq" },
+    { name = "tornado" },
+    { name = "traitlets" },
+]
+sdist = { url = "https://files.pythonhosted.org/packages/e9/5c/67594cb0c7055dc50814b21731c22a601101ea3b1b50a9a1b090e11f5d0f/ipykernel-6.29.5.tar.gz", hash = "sha256:f093a22c4a40f8828f8e330a9c297cb93dcab13bd9678ded6de8e5cf81c56215", size = 163367 }
+wheels = [
+    { url = "https://files.pythonhosted.org/packages/94/5c/368ae6c01c7628438358e6d337c19b05425727fbb221d2a3c4303c372f42/ipykernel-6.29.5-py3-none-any.whl", hash = "sha256:afdb66ba5aa354b09b91379bac28ae4afebbb30e8b39510c9690afb7a10421b5", size = 117173 },
+]
+
+[[package]]
+name = "ipython"
+version = "8.18.0"
+source = { registry = "https://pypi.org/simple" }
+dependencies = [
+    { name = "colorama", marker = "sys_platform == 'win32'" },
+    { name = "decorator" },
+    { name = "jedi" },
+    { name = "matplotlib-inline" },
+    { name = "pexpect", marker = "sys_platform != 'win32'" },
+    { name = "prompt-toolkit" },
+    { name = "pygments" },
+    { name = "stack-data" },
+    { name = "traitlets" },
+]
+sdist = { url = "https://files.pythonhosted.org/packages/9b/af/e1ff4d5499165e330413e0fb9811ca937c332d20900eae641cd590c0ab71/ipython-8.18.0.tar.gz", hash = "sha256:4feb61210160f75e229ce932dbf8b719bff37af123c0b985fd038b14233daa16", size = 5486388 }
+wheels = [
+    { url = "https://files.pythonhosted.org/packages/7a/57/ef12725f8af19920db1d8f2eaee44ebbaee6d9fdcf853be5db76bfdb9ce6/ipython-8.18.0-py3-none-any.whl", hash = "sha256:d538a7a98ad9b7e018926447a5f35856113a85d08fd68a165d7871ab5175f6e0", size = 808166 },
+]
+
+[[package]]
+name = "ipywidgets"
+version = "8.1.7"
+source = { registry = "https://pypi.org/simple" }
+dependencies = [
+    { name = "comm" },
+    { name = "ipython" },
+    { name = "jupyterlab-widgets" },
+    { name = "traitlets" },
+    { name = "widgetsnbextension" },
+]
+sdist = { url = "https://files.pythonhosted.org/packages/3e/48/d3dbac45c2814cb73812f98dd6b38bbcc957a4e7bb31d6ea9c03bf94ed87/ipywidgets-8.1.7.tar.gz", hash = "sha256:15f1ac050b9ccbefd45dccfbb2ef6bed0029d8278682d569d71b8dd96bee0376", size = 116721 }
+wheels = [
+    { url = "https://files.pythonhosted.org/packages/58/6a/9166369a2f092bd286d24e6307de555d63616e8ddb373ebad2b5635ca4cd/ipywidgets-8.1.7-py3-none-any.whl", hash = "sha256:764f2602d25471c213919b8a1997df04bef869251db4ca8efba1b76b1bd9f7bb", size = 139806 },
+]
+
+[[package]]
+name = "isoduration"
+version = "20.11.0"
+source = { registry = "https://pypi.org/simple" }
+dependencies = [
+    { name = "arrow" },
+]
+sdist = { url = "https://files.pythonhosted.org/packages/7c/1a/3c8edc664e06e6bd06cce40c6b22da5f1429aa4224d0c590f3be21c91ead/isoduration-20.11.0.tar.gz", hash = "sha256:ac2f9015137935279eac671f94f89eb00584f940f5dc49462a0c4ee692ba1bd9", size = 11649 }
+wheels = [
+    { url = "https://files.pythonhosted.org/packages/7b/55/e5326141505c5d5e34c5e0935d2908a74e4561eca44108fbfb9c13d2911a/isoduration-20.11.0-py3-none-any.whl", hash = "sha256:b2904c2a4228c3d44f409c8ae8e2370eb21a26f7ac2ec5446df141dde3452042", size = 11321 },
+]
+
+[[package]]
+name = "jedi"
+version = "0.19.2"
+source = { registry = "https://pypi.org/simple" }
+dependencies = [
+    { name = "parso" },
+]
+sdist = { url = "https://files.pythonhosted.org/packages/72/3a/79a912fbd4d8dd6fbb02bf69afd3bb72cf0c729bb3063c6f4498603db17a/jedi-0.19.2.tar.gz", hash = "sha256:4770dc3de41bde3966b02eb84fbcf557fb33cce26ad23da12c742fb50ecb11f0", size = 1231287 }
+wheels = [
+    { url = "https://files.pythonhosted.org/packages/c0/5a/9cac0c82afec3d09ccd97c8b6502d48f165f9124db81b4bcb90b4af974ee/jedi-0.19.2-py2.py3-none-any.whl", hash = "sha256:a8ef22bde8490f57fe5c7681a3c83cb58874daf72b4784de3cce5b6ef6edb5b9", size = 1572278 },
+]
+
+[[package]]
+name = "jinja2"
+version = "3.1.4"
+source = { registry = "https://pypi.org/simple" }
+dependencies = [
+    { name = "markupsafe" },
+]
+sdist = { url = "https://files.pythonhosted.org/packages/ed/55/39036716d19cab0747a5020fc7e907f362fbf48c984b14e62127f7e68e5d/jinja2-3.1.4.tar.gz", hash = "sha256:4a3aee7acbbe7303aede8e9648d13b8bf88a429282aa6122a993f0ac800cb369", size = 240245 }
+wheels = [
+    { url = "https://files.pythonhosted.org/packages/31/80/3a54838c3fb461f6fec263ebf3a3a41771bd05190238de3486aae8540c36/jinja2-3.1.4-py3-none-any.whl", hash = "sha256:bc5dd2abb727a5319567b7a813e6a2e7318c39f4f487cfe6c89c6f9c7d25197d", size = 133271 },
 ]
 
 [[package]]
@@ -1135,6 +872,263 @@
 ]
 
 [[package]]
+name = "json5"
+version = "0.12.0"
+source = { registry = "https://pypi.org/simple" }
+sdist = { url = "https://files.pythonhosted.org/packages/12/be/c6c745ec4c4539b25a278b70e29793f10382947df0d9efba2fa09120895d/json5-0.12.0.tar.gz", hash = "sha256:0b4b6ff56801a1c7dc817b0241bca4ce474a0e6a163bfef3fc594d3fd263ff3a", size = 51907 }
+wheels = [
+    { url = "https://files.pythonhosted.org/packages/41/9f/3500910d5a98549e3098807493851eeef2b89cdd3032227558a104dfe926/json5-0.12.0-py3-none-any.whl", hash = "sha256:6d37aa6c08b0609f16e1ec5ff94697e2cbbfbad5ac112afa05794da9ab7810db", size = 36079 },
+]
+
+[[package]]
+name = "jsonpointer"
+version = "3.0.0"
+source = { registry = "https://pypi.org/simple" }
+sdist = { url = "https://files.pythonhosted.org/packages/6a/0a/eebeb1fa92507ea94016a2a790b93c2ae41a7e18778f85471dc54475ed25/jsonpointer-3.0.0.tar.gz", hash = "sha256:2b2d729f2091522d61c3b31f82e11870f60b68f43fbc705cb76bf4b832af59ef", size = 9114 }
+wheels = [
+    { url = "https://files.pythonhosted.org/packages/71/92/5e77f98553e9e75130c78900d000368476aed74276eb8ae8796f65f00918/jsonpointer-3.0.0-py2.py3-none-any.whl", hash = "sha256:13e088adc14fca8b6aa8177c044e12701e6ad4b28ff10e65f2267a90109c9942", size = 7595 },
+]
+
+[[package]]
+name = "jsonschema"
+version = "4.23.0"
+source = { registry = "https://pypi.org/simple" }
+dependencies = [
+    { name = "attrs" },
+    { name = "jsonschema-specifications" },
+    { name = "referencing" },
+    { name = "rpds-py" },
+]
+sdist = { url = "https://files.pythonhosted.org/packages/38/2e/03362ee4034a4c917f697890ccd4aec0800ccf9ded7f511971c75451deec/jsonschema-4.23.0.tar.gz", hash = "sha256:d71497fef26351a33265337fa77ffeb82423f3ea21283cd9467bb03999266bc4", size = 325778 }
+wheels = [
+    { url = "https://files.pythonhosted.org/packages/69/4a/4f9dbeb84e8850557c02365a0eee0649abe5eb1d84af92a25731c6c0f922/jsonschema-4.23.0-py3-none-any.whl", hash = "sha256:fbadb6f8b144a8f8cf9f0b89ba94501d143e50411a1278633f56a7acf7fd5566", size = 88462 },
+]
+
+[package.optional-dependencies]
+format-nongpl = [
+    { name = "fqdn" },
+    { name = "idna" },
+    { name = "isoduration" },
+    { name = "jsonpointer" },
+    { name = "rfc3339-validator" },
+    { name = "rfc3986-validator" },
+    { name = "uri-template" },
+    { name = "webcolors" },
+]
+
+[[package]]
+name = "jsonschema-specifications"
+version = "2025.4.1"
+source = { registry = "https://pypi.org/simple" }
+dependencies = [
+    { name = "referencing" },
+]
+sdist = { url = "https://files.pythonhosted.org/packages/bf/ce/46fbd9c8119cfc3581ee5643ea49464d168028cfb5caff5fc0596d0cf914/jsonschema_specifications-2025.4.1.tar.gz", hash = "sha256:630159c9f4dbea161a6a2205c3011cc4f18ff381b189fff48bb39b9bf26ae608", size = 15513 }
+wheels = [
+    { url = "https://files.pythonhosted.org/packages/01/0e/b27cdbaccf30b890c40ed1da9fd4a3593a5cf94dae54fb34f8a4b74fcd3f/jsonschema_specifications-2025.4.1-py3-none-any.whl", hash = "sha256:4653bffbd6584f7de83a67e0d620ef16900b390ddc7939d56684d6c81e33f1af", size = 18437 },
+]
+
+[[package]]
+name = "jupyter"
+version = "1.1.1"
+source = { registry = "https://pypi.org/simple" }
+dependencies = [
+    { name = "ipykernel" },
+    { name = "ipywidgets" },
+    { name = "jupyter-console" },
+    { name = "jupyterlab" },
+    { name = "nbconvert" },
+    { name = "notebook" },
+]
+sdist = { url = "https://files.pythonhosted.org/packages/58/f3/af28ea964ab8bc1e472dba2e82627d36d470c51f5cd38c37502eeffaa25e/jupyter-1.1.1.tar.gz", hash = "sha256:d55467bceabdea49d7e3624af7e33d59c37fff53ed3a350e1ac957bed731de7a", size = 5714959 }
+wheels = [
+    { url = "https://files.pythonhosted.org/packages/38/64/285f20a31679bf547b75602702f7800e74dbabae36ef324f716c02804753/jupyter-1.1.1-py2.py3-none-any.whl", hash = "sha256:7a59533c22af65439b24bbe60373a4e95af8f16ac65a6c00820ad378e3f7cc83", size = 2657 },
+]
+
+[[package]]
+name = "jupyter-client"
+version = "8.6.3"
+source = { registry = "https://pypi.org/simple" }
+dependencies = [
+    { name = "jupyter-core" },
+    { name = "python-dateutil" },
+    { name = "pyzmq" },
+    { name = "tornado" },
+    { name = "traitlets" },
+]
+sdist = { url = "https://files.pythonhosted.org/packages/71/22/bf9f12fdaeae18019a468b68952a60fe6dbab5d67cd2a103cac7659b41ca/jupyter_client-8.6.3.tar.gz", hash = "sha256:35b3a0947c4a6e9d589eb97d7d4cd5e90f910ee73101611f01283732bd6d9419", size = 342019 }
+wheels = [
+    { url = "https://files.pythonhosted.org/packages/11/85/b0394e0b6fcccd2c1eeefc230978a6f8cb0c5df1e4cd3e7625735a0d7d1e/jupyter_client-8.6.3-py3-none-any.whl", hash = "sha256:e8a19cc986cc45905ac3362915f410f3af85424b4c0905e94fa5f2cb08e8f23f", size = 106105 },
+]
+
+[[package]]
+name = "jupyter-console"
+version = "6.6.3"
+source = { registry = "https://pypi.org/simple" }
+dependencies = [
+    { name = "ipykernel" },
+    { name = "ipython" },
+    { name = "jupyter-client" },
+    { name = "jupyter-core" },
+    { name = "prompt-toolkit" },
+    { name = "pygments" },
+    { name = "pyzmq" },
+    { name = "traitlets" },
+]
+sdist = { url = "https://files.pythonhosted.org/packages/bd/2d/e2fd31e2fc41c14e2bcb6c976ab732597e907523f6b2420305f9fc7fdbdb/jupyter_console-6.6.3.tar.gz", hash = "sha256:566a4bf31c87adbfadf22cdf846e3069b59a71ed5da71d6ba4d8aaad14a53539", size = 34363 }
+wheels = [
+    { url = "https://files.pythonhosted.org/packages/ca/77/71d78d58f15c22db16328a476426f7ac4a60d3a5a7ba3b9627ee2f7903d4/jupyter_console-6.6.3-py3-none-any.whl", hash = "sha256:309d33409fcc92ffdad25f0bcdf9a4a9daa61b6f341177570fdac03de5352485", size = 24510 },
+]
+
+[[package]]
+name = "jupyter-core"
+version = "5.7.2"
+source = { registry = "https://pypi.org/simple" }
+dependencies = [
+    { name = "platformdirs" },
+    { name = "pywin32", marker = "platform_python_implementation != 'PyPy' and sys_platform == 'win32'" },
+    { name = "traitlets" },
+]
+sdist = { url = "https://files.pythonhosted.org/packages/00/11/b56381fa6c3f4cc5d2cf54a7dbf98ad9aa0b339ef7a601d6053538b079a7/jupyter_core-5.7.2.tar.gz", hash = "sha256:aa5f8d32bbf6b431ac830496da7392035d6f61b4f54872f15c4bd2a9c3f536d9", size = 87629 }
+wheels = [
+    { url = "https://files.pythonhosted.org/packages/c9/fb/108ecd1fe961941959ad0ee4e12ee7b8b1477247f30b1fdfd83ceaf017f0/jupyter_core-5.7.2-py3-none-any.whl", hash = "sha256:4f7315d2f6b4bcf2e3e7cb6e46772eba760ae459cd1f59d29eb57b0a01bd7409", size = 28965 },
+]
+
+[[package]]
+name = "jupyter-events"
+version = "0.12.0"
+source = { registry = "https://pypi.org/simple" }
+dependencies = [
+    { name = "jsonschema", extra = ["format-nongpl"] },
+    { name = "packaging" },
+    { name = "python-json-logger" },
+    { name = "pyyaml" },
+    { name = "referencing" },
+    { name = "rfc3339-validator" },
+    { name = "rfc3986-validator" },
+    { name = "traitlets" },
+]
+sdist = { url = "https://files.pythonhosted.org/packages/9d/c3/306d090461e4cf3cd91eceaff84bede12a8e52cd821c2d20c9a4fd728385/jupyter_events-0.12.0.tar.gz", hash = "sha256:fc3fce98865f6784c9cd0a56a20644fc6098f21c8c33834a8d9fe383c17e554b", size = 62196 }
+wheels = [
+    { url = "https://files.pythonhosted.org/packages/e2/48/577993f1f99c552f18a0428731a755e06171f9902fa118c379eb7c04ea22/jupyter_events-0.12.0-py3-none-any.whl", hash = "sha256:6464b2fa5ad10451c3d35fabc75eab39556ae1e2853ad0c0cc31b656731a97fb", size = 19430 },
+]
+
+[[package]]
+name = "jupyter-lsp"
+version = "2.2.5"
+source = { registry = "https://pypi.org/simple" }
+dependencies = [
+    { name = "jupyter-server" },
+]
+sdist = { url = "https://files.pythonhosted.org/packages/85/b4/3200b0b09c12bc3b72d943d923323c398eff382d1dcc7c0dbc8b74630e40/jupyter-lsp-2.2.5.tar.gz", hash = "sha256:793147a05ad446f809fd53ef1cd19a9f5256fd0a2d6b7ce943a982cb4f545001", size = 48741 }
+wheels = [
+    { url = "https://files.pythonhosted.org/packages/07/e0/7bd7cff65594fd9936e2f9385701e44574fc7d721331ff676ce440b14100/jupyter_lsp-2.2.5-py3-none-any.whl", hash = "sha256:45fbddbd505f3fbfb0b6cb2f1bc5e15e83ab7c79cd6e89416b248cb3c00c11da", size = 69146 },
+]
+
+[[package]]
+name = "jupyter-server"
+version = "2.15.0"
+source = { registry = "https://pypi.org/simple" }
+dependencies = [
+    { name = "anyio" },
+    { name = "argon2-cffi" },
+    { name = "jinja2" },
+    { name = "jupyter-client" },
+    { name = "jupyter-core" },
+    { name = "jupyter-events" },
+    { name = "jupyter-server-terminals" },
+    { name = "nbconvert" },
+    { name = "nbformat" },
+    { name = "overrides" },
+    { name = "packaging" },
+    { name = "prometheus-client" },
+    { name = "pywinpty", marker = "(os_name == 'nt' and platform_machine != 'aarch64' and platform_machine != 'x86_64' and sys_platform == 'linux') or (os_name == 'nt' and sys_platform != 'darwin' and sys_platform != 'linux')" },
+    { name = "pyzmq" },
+    { name = "send2trash" },
+    { name = "terminado" },
+    { name = "tornado" },
+    { name = "traitlets" },
+    { name = "websocket-client" },
+]
+sdist = { url = "https://files.pythonhosted.org/packages/61/8c/df09d4ab646141f130f9977b32b206ba8615d1969b2eba6a2e84b7f89137/jupyter_server-2.15.0.tar.gz", hash = "sha256:9d446b8697b4f7337a1b7cdcac40778babdd93ba614b6d68ab1c0c918f1c4084", size = 725227 }
+wheels = [
+    { url = "https://files.pythonhosted.org/packages/e2/a2/89eeaf0bb954a123a909859fa507fa86f96eb61b62dc30667b60dbd5fdaf/jupyter_server-2.15.0-py3-none-any.whl", hash = "sha256:872d989becf83517012ee669f09604aa4a28097c0bd90b2f424310156c2cdae3", size = 385826 },
+]
+
+[[package]]
+name = "jupyter-server-terminals"
+version = "0.5.3"
+source = { registry = "https://pypi.org/simple" }
+dependencies = [
+    { name = "pywinpty", marker = "(os_name == 'nt' and platform_machine != 'aarch64' and platform_machine != 'x86_64' and sys_platform == 'linux') or (os_name == 'nt' and sys_platform != 'darwin' and sys_platform != 'linux')" },
+    { name = "terminado" },
+]
+sdist = { url = "https://files.pythonhosted.org/packages/fc/d5/562469734f476159e99a55426d697cbf8e7eb5efe89fb0e0b4f83a3d3459/jupyter_server_terminals-0.5.3.tar.gz", hash = "sha256:5ae0295167220e9ace0edcfdb212afd2b01ee8d179fe6f23c899590e9b8a5269", size = 31430 }
+wheels = [
+    { url = "https://files.pythonhosted.org/packages/07/2d/2b32cdbe8d2a602f697a649798554e4f072115438e92249624e532e8aca6/jupyter_server_terminals-0.5.3-py3-none-any.whl", hash = "sha256:41ee0d7dc0ebf2809c668e0fc726dfaf258fcd3e769568996ca731b6194ae9aa", size = 13656 },
+]
+
+[[package]]
+name = "jupyterlab"
+version = "4.4.2"
+source = { registry = "https://pypi.org/simple" }
+dependencies = [
+    { name = "async-lru" },
+    { name = "httpx" },
+    { name = "ipykernel" },
+    { name = "jinja2" },
+    { name = "jupyter-core" },
+    { name = "jupyter-lsp" },
+    { name = "jupyter-server" },
+    { name = "jupyterlab-server" },
+    { name = "notebook-shim" },
+    { name = "packaging" },
+    { name = "setuptools" },
+    { name = "tornado" },
+    { name = "traitlets" },
+]
+sdist = { url = "https://files.pythonhosted.org/packages/f4/3c/12a8b27ff2c3b4005bbb5e11c7747246965776d2b821193e53ffd61f1332/jupyterlab-4.4.2.tar.gz", hash = "sha256:afa9caf28c0cb966488be18e5e8daba9f018a1c4273a406b7d5006344cbc6d16", size = 23030818 }
+wheels = [
+    { url = "https://files.pythonhosted.org/packages/f6/ae/fbb93f4990b7648849b19112d8b3e7427bbfc9c5cc8fdc6bf14c0e86d104/jupyterlab-4.4.2-py3-none-any.whl", hash = "sha256:857111a50bed68542bf55dca784522fe728f9f88b4fe69e8c585db5c50900419", size = 12294799 },
+]
+
+[[package]]
+name = "jupyterlab-pygments"
+version = "0.3.0"
+source = { registry = "https://pypi.org/simple" }
+sdist = { url = "https://files.pythonhosted.org/packages/90/51/9187be60d989df97f5f0aba133fa54e7300f17616e065d1ada7d7646b6d6/jupyterlab_pygments-0.3.0.tar.gz", hash = "sha256:721aca4d9029252b11cfa9d185e5b5af4d54772bb8072f9b7036f4170054d35d", size = 512900 }
+wheels = [
+    { url = "https://files.pythonhosted.org/packages/b1/dd/ead9d8ea85bf202d90cc513b533f9c363121c7792674f78e0d8a854b63b4/jupyterlab_pygments-0.3.0-py3-none-any.whl", hash = "sha256:841a89020971da1d8693f1a99997aefc5dc424bb1b251fd6322462a1b8842780", size = 15884 },
+]
+
+[[package]]
+name = "jupyterlab-server"
+version = "2.27.3"
+source = { registry = "https://pypi.org/simple" }
+dependencies = [
+    { name = "babel" },
+    { name = "jinja2" },
+    { name = "json5" },
+    { name = "jsonschema" },
+    { name = "jupyter-server" },
+    { name = "packaging" },
+    { name = "requests" },
+]
+sdist = { url = "https://files.pythonhosted.org/packages/0a/c9/a883ce65eb27905ce77ace410d83587c82ea64dc85a48d1f7ed52bcfa68d/jupyterlab_server-2.27.3.tar.gz", hash = "sha256:eb36caca59e74471988f0ae25c77945610b887f777255aa21f8065def9e51ed4", size = 76173 }
+wheels = [
+    { url = "https://files.pythonhosted.org/packages/54/09/2032e7d15c544a0e3cd831c51d77a8ca57f7555b2e1b2922142eddb02a84/jupyterlab_server-2.27.3-py3-none-any.whl", hash = "sha256:e697488f66c3db49df675158a77b3b017520d772c6e1548c7d9bcc5df7944ee4", size = 59700 },
+]
+
+[[package]]
+name = "jupyterlab-widgets"
+version = "3.0.15"
+source = { registry = "https://pypi.org/simple" }
+sdist = { url = "https://files.pythonhosted.org/packages/b9/7d/160595ca88ee87ac6ba95d82177d29ec60aaa63821d3077babb22ce031a5/jupyterlab_widgets-3.0.15.tar.gz", hash = "sha256:2920888a0c2922351a9202817957a68c07d99673504d6cd37345299e971bb08b", size = 213149 }
+wheels = [
+    { url = "https://files.pythonhosted.org/packages/43/6a/ca128561b22b60bd5a0c4ea26649e68c8556b82bc70a0c396eebc977fe86/jupyterlab_widgets-3.0.15-py3-none-any.whl", hash = "sha256:d59023d7d7ef71400d51e6fee9a88867f6e65e10a4201605d2d7f3e8f012a31c", size = 216571 },
+]
+
+[[package]]
 name = "markdown-it-py"
 version = "3.0.0"
 source = { registry = "https://pypi.org/simple" }
@@ -1185,7 +1179,6 @@
 ]
 
 [[package]]
-<<<<<<< HEAD
 name = "matplotlib"
 version = "3.10.1"
 source = { registry = "https://pypi.org/simple" }
@@ -1220,7 +1213,9 @@
     { url = "https://files.pythonhosted.org/packages/c9/db/b05bf463689134789b06dea85828f8ebe506fa1e37593f723b65b86c9582/matplotlib-3.10.1-cp313-cp313t-manylinux_2_17_x86_64.manylinux2014_x86_64.whl", hash = "sha256:a3dfb036f34873b46978f55e240cff7a239f6c4409eac62d8145bad3fc6ba5a3", size = 8613864 },
     { url = "https://files.pythonhosted.org/packages/c2/04/41ccec4409f3023a7576df3b5c025f1a8c8b81fbfe922ecfd837ac36e081/matplotlib-3.10.1-cp313-cp313t-musllinux_1_2_x86_64.whl", hash = "sha256:dc6ab14a7ab3b4d813b88ba957fc05c79493a037f54e246162033591e770de6f", size = 9409487 },
     { url = "https://files.pythonhosted.org/packages/ac/c2/0d5aae823bdcc42cc99327ecdd4d28585e15ccd5218c453b7bcd827f3421/matplotlib-3.10.1-cp313-cp313t-win_amd64.whl", hash = "sha256:bc411ebd5889a78dabbc457b3fa153203e22248bfa6eedc6797be5df0164dbf9", size = 8134832 },
-=======
+]
+
+[[package]]
 name = "matplotlib-inline"
 version = "0.1.7"
 source = { registry = "https://pypi.org/simple" }
@@ -1230,7 +1225,6 @@
 sdist = { url = "https://files.pythonhosted.org/packages/99/5b/a36a337438a14116b16480db471ad061c36c3694df7c2084a0da7ba538b7/matplotlib_inline-0.1.7.tar.gz", hash = "sha256:8423b23ec666be3d16e16b60bdd8ac4e86e840ebd1dd11a30b9f117f2fa0ab90", size = 8159 }
 wheels = [
     { url = "https://files.pythonhosted.org/packages/8f/8e/9ad090d3553c280a8060fbf6e24dc1c0c29704ee7d1c372f0c174aa59285/matplotlib_inline-0.1.7-py3-none-any.whl", hash = "sha256:df192d39a4ff8f21b1895d72e6a13f5fcc5099f00fa84384e0ea28c2cc0653ca", size = 9899 },
->>>>>>> c161e9b2
 ]
 
 [[package]]
@@ -1243,21 +1237,21 @@
 ]
 
 [[package]]
-<<<<<<< HEAD
 name = "mpmath"
 version = "1.3.0"
 source = { registry = "https://pypi.org/simple" }
 sdist = { url = "https://files.pythonhosted.org/packages/e0/47/dd32fa426cc72114383ac549964eecb20ecfd886d1e5ccf5340b55b02f57/mpmath-1.3.0.tar.gz", hash = "sha256:7a28eb2a9774d00c7bc92411c19a89209d5da7c4c9a9e227be8330a23a25b91f", size = 508106 }
 wheels = [
     { url = "https://files.pythonhosted.org/packages/43/e3/7d92a15f894aa0c9c4b49b8ee9ac9850d6e63b03c9c32c0367a13ae62209/mpmath-1.3.0-py3-none-any.whl", hash = "sha256:a0b2b9fe80bbcd81a6647ff13108738cfb482d481d826cc0e02f5b35e5c88d2c", size = 536198 },
-=======
+]
+
+[[package]]
 name = "mistune"
 version = "3.1.3"
 source = { registry = "https://pypi.org/simple" }
 sdist = { url = "https://files.pythonhosted.org/packages/c4/79/bda47f7dd7c3c55770478d6d02c9960c430b0cf1773b72366ff89126ea31/mistune-3.1.3.tar.gz", hash = "sha256:a7035c21782b2becb6be62f8f25d3df81ccb4d6fa477a6525b15af06539f02a0", size = 94347 }
 wheels = [
     { url = "https://files.pythonhosted.org/packages/01/4d/23c4e4f09da849e127e9f123241946c23c1e30f45a88366879e064211815/mistune-3.1.3-py3-none-any.whl", hash = "sha256:1a32314113cff28aa6432e99e522677c8587fd83e3d51c29b82a52409c842bd9", size = 53410 },
->>>>>>> c161e9b2
 ]
 
 [[package]]
@@ -1295,7 +1289,6 @@
 ]
 
 [[package]]
-<<<<<<< HEAD
 name = "natsort"
 version = "8.4.0"
 source = { registry = "https://pypi.org/simple" }
@@ -1311,7 +1304,9 @@
 sdist = { url = "https://files.pythonhosted.org/packages/fd/1d/06475e1cd5264c0b870ea2cc6fdb3e37177c1e565c43f56ff17a10e3937f/networkx-3.4.2.tar.gz", hash = "sha256:307c3669428c5362aab27c8a1260aa8f47c4e91d3891f48be0141738d8d053e1", size = 2151368 }
 wheels = [
     { url = "https://files.pythonhosted.org/packages/b9/54/dd730b32ea14ea797530a4479b2ed46a6fb250f682a9cfb997e968bf0261/networkx-3.4.2-py3-none-any.whl", hash = "sha256:df5d4365b724cf81b8c6a7312509d0c22386097011ad1abe274afd5e9d3bbc5f", size = 1723263 },
-=======
+]
+
+[[package]]
 name = "nbclient"
 version = "0.10.2"
 source = { registry = "https://pypi.org/simple" }
@@ -1373,7 +1368,6 @@
 sdist = { url = "https://files.pythonhosted.org/packages/83/f8/51569ac65d696c8ecbee95938f89d4abf00f47d58d48f6fbabfe8f0baefe/nest_asyncio-1.6.0.tar.gz", hash = "sha256:6f172d5449aca15afd6c646851f4e31e02c598d553a667e38cafa997cfec55fe", size = 7418 }
 wheels = [
     { url = "https://files.pythonhosted.org/packages/a0/c4/c2971a3ba4c6103a3d10c4b0f24f461ddc027f0f09763220cf35ca1401b3/nest_asyncio-1.6.0-py3-none-any.whl", hash = "sha256:87af6efd6b5e897c81050477ef65c62e2b2f35d51703cae01aff2905b1852e1c", size = 5195 },
->>>>>>> c161e9b2
 ]
 
 [[package]]
@@ -1386,7 +1380,6 @@
 ]
 
 [[package]]
-<<<<<<< HEAD
 name = "numba"
 version = "0.61.2"
 source = { registry = "https://pypi.org/simple" }
@@ -1406,7 +1399,9 @@
     { url = "https://files.pythonhosted.org/packages/0d/e0/5ea04e7ad2c39288c0f0f9e8d47638ad70f28e275d092733b5817cf243c9/numba-0.61.2-cp313-cp313-manylinux2014_x86_64.manylinux_2_17_x86_64.whl", hash = "sha256:bdbca73ad81fa196bd53dc12e3aaf1564ae036e0c125f237c7644fe64a4928ab", size = 3893918 },
     { url = "https://files.pythonhosted.org/packages/17/58/064f4dcb7d7e9412f16ecf80ed753f92297e39f399c905389688cf950b81/numba-0.61.2-cp313-cp313-manylinux_2_28_aarch64.whl", hash = "sha256:5f154aaea625fb32cfbe3b80c5456d514d416fcdf79733dd69c0df3a11348e9e", size = 3584056 },
     { url = "https://files.pythonhosted.org/packages/af/a4/6d3a0f2d3989e62a18749e1e9913d5fa4910bbb3e3311a035baea6caf26d/numba-0.61.2-cp313-cp313-win_amd64.whl", hash = "sha256:59321215e2e0ac5fa928a8020ab00b8e57cda8a97384963ac0dfa4d4e6aa54e7", size = 2831846 },
-=======
+]
+
+[[package]]
 name = "notebook"
 version = "7.4.2"
 source = { registry = "https://pypi.org/simple" }
@@ -1432,7 +1427,6 @@
 sdist = { url = "https://files.pythonhosted.org/packages/54/d2/92fa3243712b9a3e8bafaf60aac366da1cada3639ca767ff4b5b3654ec28/notebook_shim-0.2.4.tar.gz", hash = "sha256:b4b2cfa1b65d98307ca24361f5b30fe785b53c3fd07b7a47e89acb5e6ac638cb", size = 13167 }
 wheels = [
     { url = "https://files.pythonhosted.org/packages/f9/33/bd5b9137445ea4b680023eb0469b2bb969d61303dedb2aac6560ff3d14a1/notebook_shim-0.2.4-py3-none-any.whl", hash = "sha256:411a5be4e9dc882a074ccbcae671eda64cceb068767e9a3419096986560e1cef", size = 13307 },
->>>>>>> c161e9b2
 ]
 
 [[package]]
@@ -1613,16 +1607,13 @@
 version = "0.1.4"
 source = { editable = "." }
 dependencies = [
-<<<<<<< HEAD
     { name = "cellpose" },
     { name = "ezomero" },
     { name = "matplotlib" },
     { name = "numpy" },
-=======
     { name = "cellview" },
     { name = "duckdb" },
     { name = "jupyter" },
->>>>>>> c161e9b2
     { name = "omero-py" },
     { name = "omero-screen-napari" },
     { name = "omero-utils" },
@@ -1657,16 +1648,13 @@
 
 [package.metadata]
 requires-dist = [
-<<<<<<< HEAD
     { name = "cellpose", specifier = ">=3.1.1.1" },
     { name = "ezomero", specifier = ">=3.1.1" },
     { name = "matplotlib", specifier = ">=3.10.1" },
     { name = "numpy", specifier = ">=1.26.4" },
-=======
     { name = "cellview", editable = "packages/cellview" },
     { name = "duckdb", specifier = ">=1.2.2" },
     { name = "jupyter", specifier = ">=1.1.1" },
->>>>>>> c161e9b2
     { name = "omero-py", specifier = ">=5.19.5" },
     { name = "omero-screen-napari", editable = "packages/omero-screen-napari" },
     { name = "omero-utils", editable = "packages/omero-utils" },
@@ -2284,7 +2272,6 @@
 ]
 
 [[package]]
-<<<<<<< HEAD
 name = "roifile"
 version = "2025.2.20"
 source = { registry = "https://pypi.org/simple" }
@@ -2294,7 +2281,9 @@
 sdist = { url = "https://files.pythonhosted.org/packages/40/6c/62fa13575c5855755a2253dd05ed6a787392176a684df91f455960532e03/roifile-2025.2.20.tar.gz", hash = "sha256:2c6a573c3227f0ce283f55b6099b27e21beeb7c133ddcfdd6421f72811873f4e", size = 18544 }
 wheels = [
     { url = "https://files.pythonhosted.org/packages/83/6f/03f65a71bad629e78273076a81370385b79497759d006418010ed7cffb51/roifile-2025.2.20-py3-none-any.whl", hash = "sha256:0ea7c0cabffab39b0c1f177aae1d848f8a77c7b5db5ea4081211447580df1392", size = 17381 },
-=======
+]
+
+[[package]]
 name = "rpds-py"
 version = "0.24.0"
 source = { registry = "https://pypi.org/simple" }
@@ -2339,7 +2328,6 @@
     { url = "https://files.pythonhosted.org/packages/a9/9e/57bd2f9fba04a37cef673f9a66b11ca8c43ccdd50d386c455cd4380fe461/rpds_py-0.24.0-cp313-cp313t-musllinux_1_2_x86_64.whl", hash = "sha256:5f6e3cec44ba05ee5cbdebe92d052f69b63ae792e7d05f1020ac5e964394080c", size = 561771 },
     { url = "https://files.pythonhosted.org/packages/9f/cf/b719120f375ab970d1c297dbf8de1e3c9edd26fe92c0ed7178dd94b45992/rpds_py-0.24.0-cp313-cp313t-win32.whl", hash = "sha256:8ebc7e65ca4b111d928b669713865f021b7773350eeac4a31d3e70144297baba", size = 221195 },
     { url = "https://files.pythonhosted.org/packages/2d/e5/22865285789f3412ad0c3d7ec4dc0a3e86483b794be8a5d9ed5a19390900/rpds_py-0.24.0-cp313-cp313t-win_amd64.whl", hash = "sha256:675269d407a257b8c00a6b58205b72eec8231656506c56fd429d924ca00bb350", size = 237354 },
->>>>>>> c161e9b2
 ]
 
 [[package]]
@@ -2368,7 +2356,6 @@
 ]
 
 [[package]]
-<<<<<<< HEAD
 name = "scikit-image"
 version = "0.25.2"
 source = { registry = "https://pypi.org/simple" }
@@ -2447,31 +2434,25 @@
 sdist = { url = "https://files.pythonhosted.org/packages/86/59/a451d7420a77ab0b98f7affa3a1d78a313d2f7281a57afb1a34bae8ab412/seaborn-0.13.2.tar.gz", hash = "sha256:93e60a40988f4d65e9f4885df477e2fdaff6b73a9ded434c1ab356dd57eefff7", size = 1457696 }
 wheels = [
     { url = "https://files.pythonhosted.org/packages/83/11/00d3c3dfc25ad54e731d91449895a79e4bf2384dc3ac01809010ba88f6d5/seaborn-0.13.2-py3-none-any.whl", hash = "sha256:636f8336facf092165e27924f223d3c62ca560b1f2bb5dff7ab7fad265361987", size = 294914 },
-=======
+]
+
+
+[[package]]
 name = "send2trash"
 version = "1.8.3"
 source = { registry = "https://pypi.org/simple" }
 sdist = { url = "https://files.pythonhosted.org/packages/fd/3a/aec9b02217bb79b87bbc1a21bc6abc51e3d5dcf65c30487ac96c0908c722/Send2Trash-1.8.3.tar.gz", hash = "sha256:b18e7a3966d99871aefeb00cfbcfdced55ce4871194810fc71f4aa484b953abf", size = 17394 }
 wheels = [
     { url = "https://files.pythonhosted.org/packages/40/b0/4562db6223154aa4e22f939003cb92514c79f3d4dccca3444253fd17f902/Send2Trash-1.8.3-py3-none-any.whl", hash = "sha256:0c31227e0bd08961c7665474a3d1ef7193929fedda4233843689baa056be46c9", size = 18072 },
->>>>>>> c161e9b2
 ]
 
 [[package]]
 name = "setuptools"
-<<<<<<< HEAD
-version = "80.1.0"
-source = { registry = "https://pypi.org/simple" }
-sdist = { url = "https://files.pythonhosted.org/packages/aa/b2/bd26ed086b842b68c8fe9aac380ad7e5118cf84fa7abd45bb059a88368a8/setuptools-80.1.0.tar.gz", hash = "sha256:2e308396e1d83de287ada2c2fd6e64286008fe6aca5008e0b6a8cb0e2c86eedd", size = 1354038 }
-wheels = [
-    { url = "https://files.pythonhosted.org/packages/8b/f6/126c9309c8fe93e5d6bb850593cd58d591daf2da45cc78b61e48d8d95879/setuptools-80.1.0-py3-none-any.whl", hash = "sha256:ea0e7655c05b74819f82e76e11a85b31779fee7c4969e82f72bab0664e8317e4", size = 1240689 },
-=======
 version = "80.3.1"
 source = { registry = "https://pypi.org/simple" }
 sdist = { url = "https://files.pythonhosted.org/packages/70/dc/3976b322de9d2e87ed0007cf04cc7553969b6c7b3f48a565d0333748fbcd/setuptools-80.3.1.tar.gz", hash = "sha256:31e2c58dbb67c99c289f51c16d899afedae292b978f8051efaf6262d8212f927", size = 1315082 }
 wheels = [
     { url = "https://files.pythonhosted.org/packages/53/7e/5d8af3317ddbf9519b687bd1c39d8737fde07d97f54df65553faca5cffb1/setuptools-80.3.1-py3-none-any.whl", hash = "sha256:ea8e00d7992054c4c592aeb892f6ad51fe1b4d90cc6947cc45c45717c40ec537", size = 1201172 },
->>>>>>> c161e9b2
 ]
 
 [[package]]
@@ -2484,7 +2465,6 @@
 ]
 
 [[package]]
-<<<<<<< HEAD
 name = "sympy"
 version = "1.14.0"
 source = { registry = "https://pypi.org/simple" }
@@ -2494,7 +2474,9 @@
 sdist = { url = "https://files.pythonhosted.org/packages/83/d3/803453b36afefb7c2bb238361cd4ae6125a569b4db67cd9e79846ba2d68c/sympy-1.14.0.tar.gz", hash = "sha256:d3d3fe8df1e5a0b42f0e7bdf50541697dbe7d23746e894990c030e2b05e72517", size = 7793921 }
 wheels = [
     { url = "https://files.pythonhosted.org/packages/a2/09/77d55d46fd61b4a135c444fc97158ef34a095e5681d0a6c10b75bf356191/sympy-1.14.0-py3-none-any.whl", hash = "sha256:e091cc3e99d2141a0ba2847328f5479b05d94a6635cb96148ccb3f34671bd8f5", size = 6299353 },
-=======
+]
+
+[[package]]
 name = "sniffio"
 version = "1.3.1"
 source = { registry = "https://pypi.org/simple" }
@@ -2524,7 +2506,6 @@
 sdist = { url = "https://files.pythonhosted.org/packages/28/e3/55dcc2cfbc3ca9c29519eb6884dd1415ecb53b0e934862d3559ddcb7e20b/stack_data-0.6.3.tar.gz", hash = "sha256:836a778de4fec4dcd1dcd89ed8abff8a221f58308462e1c4aa2a3cf30148f0b9", size = 44707 }
 wheels = [
     { url = "https://files.pythonhosted.org/packages/f1/7b/ce1eafaf1a76852e2ec9b22edecf1daa58175c090266e9f6c64afcd81d91/stack_data-0.6.3-py3-none-any.whl", hash = "sha256:d5558e0c25a4cb0853cddad3d77da9891a08cb85dd9f9f91b9f8cd66e511e695", size = 24521 },
->>>>>>> c161e9b2
 ]
 
 [[package]]
@@ -2584,7 +2565,6 @@
 ]
 
 [[package]]
-<<<<<<< HEAD
 name = "torch"
 version = "2.7.0"
 source = { registry = "https://pypi.org/simple" }
@@ -2650,7 +2630,9 @@
     { url = "https://files.pythonhosted.org/packages/11/53/ce18470914ab6cfbec9384ee565d23c4d1c55f0548160b1c7b33000b11fd/triton-3.3.0-cp312-cp312-manylinux_2_27_x86_64.manylinux_2_28_x86_64.whl", hash = "sha256:b68c778f6c4218403a6bd01be7484f6dc9e20fe2083d22dd8aef33e3b87a10a3", size = 156504509 },
     { url = "https://files.pythonhosted.org/packages/7d/74/4bf2702b65e93accaa20397b74da46fb7a0356452c1bb94dbabaf0582930/triton-3.3.0-cp313-cp313-manylinux_2_27_x86_64.manylinux_2_28_x86_64.whl", hash = "sha256:47bc87ad66fa4ef17968299acacecaab71ce40a238890acc6ad197c3abe2b8f1", size = 156516468 },
     { url = "https://files.pythonhosted.org/packages/0a/93/f28a696fa750b9b608baa236f8225dd3290e5aff27433b06143adc025961/triton-3.3.0-cp313-cp313t-manylinux_2_27_x86_64.manylinux_2_28_x86_64.whl", hash = "sha256:ce4700fc14032af1e049005ae94ba908e71cd6c2df682239aed08e49bc71b742", size = 156580729 },
-=======
+]
+
+[[package]]
 name = "tornado"
 version = "6.4.2"
 source = { registry = "https://pypi.org/simple" }
@@ -2684,7 +2666,6 @@
 sdist = { url = "https://files.pythonhosted.org/packages/a9/60/47d92293d9bc521cd2301e423a358abfac0ad409b3a1606d8fbae1321961/types_python_dateutil-2.9.0.20241206.tar.gz", hash = "sha256:18f493414c26ffba692a72369fea7a154c502646301ebfe3d56a04b3767284cb", size = 13802 }
 wheels = [
     { url = "https://files.pythonhosted.org/packages/0f/b3/ca41df24db5eb99b00d97f89d7674a90cb6b3134c52fb8121b6d8d30f15c/types_python_dateutil-2.9.0.20241206-py3-none-any.whl", hash = "sha256:e248a4bc70a486d3e3ec84d0dc30eec3a5f979d6e7ee4123ae043eedbb987f53", size = 14384 },
->>>>>>> c161e9b2
 ]
 
 [[package]]
